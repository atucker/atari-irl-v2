<<<<<<< HEAD
from typing import NamedTuple, Optional, Tuple, Generic, TypeVar, Dict, List, \
    Any, TYPE_CHECKING, Type
from collections import OrderedDict
=======
from typing import NamedTuple, Optional, Tuple, Generic, TypeVar, Dict, List, Any, Callable, Iterator
from collections import namedtuple
>>>>>>> 3eb9cae5
import numpy as np
import gym
from baselines.common.vec_env import VecEnv


class TimeShape(NamedTuple):
    T: Optional[int] = None
    num_envs: Optional[int] = None
        
    def check_shape(self, arr: np.ndarray) -> None:
        if self.T is not None and self.num_envs is not None:
            assert arr.shape[0] == self.num_envs
            assert arr.shape[1] == self.T
        else:
            N = self.T or self.num_envs
            assert arr.shape[0] == N
            
    def reshape(self, from_time_shape: 'TimeShape', data: np.ndarray) -> None:
        from_time_shape.check_shape(data)
        if self.T is not None and self.num_envs is None:
            assert self.T == from_time_shape.T * from_time_shape.num_envs
            ans = data.reshape((self.T, *data.shape[2:]))
            self.check_shape(ans)
            return ans
        else:
            raise NotImplemented


class Observations(NamedTuple):
    time_shape: TimeShape
    observations: np.ndarray


class Actions(NamedTuple):
    time_shape: TimeShape
    actions: np.ndarray


class Rewards(NamedTuple):
    time_shape: TimeShape
    rewards: np.ndarray


class EnvInfo(NamedTuple):
    time_shape: TimeShape

    # These come from the gym Environment interface
    obs: np.ndarray
    rewards: np.ndarray
    dones: np.ndarray
    next_obs: np.ndarray
    next_dones: np.ndarray

    epinfobuf: 'List[Dict[str, Any]]'


class PolicyInfo:
    _fields = ('time_shape', 'actions')
    def __init__(self, *, time_shape: TimeShape, actions: np.ndarray) -> None:
        self.time_shape = time_shape
        self.actions = actions
    

class SamplerState(NamedTuple):
    obs: np.ndarray
    dones: np.ndarray
        

T = TypeVar('T')


class Buffer(Generic[T]):
    def __init__(
        self, *, 
        time_shape: Optional[TimeShape],
        policy_info: Optional[T],
        env_info: Optional[EnvInfo],
        sampler_state: Optional[SamplerState]
    ) -> None:
        self.time_shape = time_shape
        self.policy_info = policy_info
        self.env_info = env_info
        self.sampler_state = sampler_state

    def reshuffle(self):            
        np.random.shuffle(self.shuffle)

    @property
    def obs(self):
        return self.env_info.obs

    @property
    def next_obs(self):
        return self.env_info.next_obs

    @property
    def acts(self):
        return self.policy_info.actions

    @property
    def rewards(self):
        return self.env_info.rewards

    @property
    def dones(self):
        return self.env_info.dones
    
    @property
    def next_dones(self):
        return self.env_info.next_dones
    
    def iter_items(self, *keys, start_at=0) -> Iterator:
        TupClass = namedtuple('TupClass', keys)
        
        if self.time_shape.num_envs is None or self.time_shape.T is None:
            for i in range(self.obs.shape[0]):
                if i >= start_at:
                    yield TupClass(**dict(
                        (key, getattr(self, key)[i]) for key in keys
                    ))
        else:
            for i in range(self.obs.shape[0]):
                for j in range(self.obs.shape[1]):
                    if i * self.obs.shape[1] + j >= start_at:
                        yield TupClass(**dict(
                            (key, getattr(self, key)[i, j]) for key in keys
                        ))
    
    def sample_batch(
        self,
        *keys: Tuple[str],
        batch_size: int,
        modify_obs: Callable[[np.ndarray], np.ndarray] = lambda obs: obs,
        debug=False
    ) -> Tuple[np.ndarray]:
        assert self.time_shape.num_envs is None
        
        if not hasattr(self, 'sample_idx'):
            if self.time_shape.num_envs is None:
                self.sample_idx = 0
                self.shuffle = np.arange(self.time_shape.T)
                self.reshuffle()
        
        # If we'd run past the end, then reshuffle
        # It's fine to miss the last few because we're reshuffling, and so any index
        # is equally likely to miss out
        if self.sample_idx + batch_size >= self.time_shape.T:
            self.sample_idx = 0
            self.shuffle = np.arange(self.time_shape.T)
            self.reshuffle()
            
        if self.sample_idx + batch_size >= len(self.shuffle):
            self.shuffle = np.arange(self.time_shape.T)
            self.reshuffle()
            
        batch_slice = slice(self.sample_idx, self.sample_idx+batch_size)
        def get_key(key):
            ans = getattr(self, key)[self.shuffle[batch_slice]]
            if 'obs' in key:
                ans = modify_obs(ans)
            if debug:
                print(f"{key}: {ans.shape}")
            assert ans.shape[0] > 0
            return ans
        
        ans = tuple(get_key(key) for key in keys)
        
        # increment the read index
        self.sample_idx += batch_size
        
        return ans


class Batch(NamedTuple):
    time_shape: TimeShape
    env_info: EnvInfo
    policy_info: PolicyInfo
    sampler_state: SamplerState

    @property
    def obs(self):
        return self.env_info.obs

    @property
    def next_obs(self):
        return self.env_info.next_obs

    @property
    def acts(self):
        return self.policy_info.actions

    @property
    def rewards(self):
        return self.env_info.rewards

    @property
    def dones(self):
        return self.env_info.dones
    
    @property
    def next_dones(self):
        return self.env_info.next_dones


class PolicyTrainer:
    def __init__(self, env: VecEnv) -> None:
        self.obs_space = env.observation_space
        self.act_space = env.action_space

    def get_actions(self, obs_batch: Observations) -> PolicyInfo:
        raise NotImplemented

    def train(self, buffer: Buffer, itr: int) -> None:
        raise NotImplemented


class RewardModelTrainer:
    def __init__(self, obs_space: Tuple[int], act_space: Tuple[int]) -> None:
        raise NotImplemented

    def get_rewards(self, batch: Batch) -> np.ndarray:
        raise NotImplemented

    def train(self, buffer: Buffer) -> None:
        raise NotImplemented


class Stacker:
    def __init__(self, other_cls: Type) -> None:
        self.data_cls = other_cls
        self.data = OrderedDict((f, []) for f in self.data_cls._fields)

    def append(self, tup: NamedTuple) -> None:
        assert isinstance(tup, self.data_cls)
        for f in tup._fields:
            self.data[f].append(getattr(tup, f))

    def __getattr__(self, item) -> Any:
        return self.data[item]

    def reset(self) -> None:
        for f in self.data.keys():
            self.data[f] = []<|MERGE_RESOLUTION|>--- conflicted
+++ resolved
@@ -1,11 +1,7 @@
-<<<<<<< HEAD
 from typing import NamedTuple, Optional, Tuple, Generic, TypeVar, Dict, List, \
     Any, TYPE_CHECKING, Type
-from collections import OrderedDict
-=======
 from typing import NamedTuple, Optional, Tuple, Generic, TypeVar, Dict, List, Any, Callable, Iterator
-from collections import namedtuple
->>>>>>> 3eb9cae5
+from collections import namedtuple, OrderedDict
 import numpy as np
 import gym
 from baselines.common.vec_env import VecEnv
